import svgwrite
from moviepy.editor import VideoFileClip, CompositeVideoClip, ImageSequenceClip
import numpy as np
import math
import os
from speedometer import Speedometer
<<<<<<< HEAD
import cairosvg
=======
>>>>>>> 3d97c86f
import json

class STKVideo:
    def __init__(self, video_path):
        self.video_path = video_path
        self.video_clip = VideoFileClip(video_path)
        self.total_frames = int(self.video_clip.fps * self.video_clip.duration)
        self.speedometers = []
        self.spedometer_scale = 0.4

    def get_total_frames(self):
        return self.total_frames

    def get_frame_rate(self):
        return self.video_clip.fps

    def get_duration(self):
        return self.video_clip.duration

    def add_speedometer(self, speedometer):
        self.speedometers.append(speedometer)

    def get_height(self):
        return self.video_clip.size[1]

    def get_width(self):
        return self.video_clip.size[0]
    
    def get_speedometer_size(self):
        return self.get_height() * self.spedometer_scale
    
<<<<<<< HEAD
    def load_from_json(self, json_path):
        json.load
=======
    def load_from_json(self, json_path): 
        #json.load stores data as a dict
        with open(json_path, "r") as file:
            data = json.load(file) #does the name of the json data get imported into the function thru the parameter json_path? 
            print(data)
        for speedometer in data["speedometers"]:
            meter = Speedometer(speedometer["min_value"], speedometer["max_value"], speedometer["unit_text"], speedometer["label"], speedometer["values"])
            meter.set_yellow_zone(speedometer["yellow_zone"])
            meter.set_red_zone(speedometer["red_zone"]) 
            self.add_speedometer(meter)
            
>>>>>>> 3d97c86f
        '''
        Example JSON:
        {
            "speedometers": [
                {
                    "min_value": 0,
                    "max_value": 100,
                    "unit_text": "DEG/SEC",
                    "label": "SLEW RATE",
                    "values": [0, 100, 0, 100, 0, 100, 0, 100, 0, 100, 100],
                    "yellow_zone": [60, 80],
                    "red_zone": [80, 100]
                },
                {
                    "min_value": 0,
                    "max_value": 100,
                    "unit_text": "PX",
                    "label": "ERROR",
                    "values": [0, 50, 60, 10, 50, 60, 80, 100, 0, 100, 100],
                    "yellow_zone": [60, 80],
                    "red_zone": [80, 100]
                }
            ]
        }
        '''
        pass
    
    def process(self, output_path):
        composite_clip = self.video_clip
        for index, speedometer in enumerate(self.speedometers):
            print(f'Processing speedometer {index + 1} of {len(self.speedometers)}')
            for frame in range(self.total_frames):
                speedometer.generate_frame_png(speedometer.get_interpolated_value(frame, self.total_frames), frame)
                
            image_sequence = [f'{speedometer.label}_{frame}.png' for frame in range(self.total_frames)]
            svg_clip = ImageSequenceClip(image_sequence, fps=self.video_clip.fps)

            size = self.get_speedometer_size()
            x_offset = size * 0.7 * index
            svg_clip = svg_clip.resize((size,size)).set_position((-0.1 * size + x_offset, self.get_height() - 0.8 * size)).set_duration(self.video_clip.duration)

            composite_clip = CompositeVideoClip([composite_clip, svg_clip.set_start(0)], size=self.video_clip.size)

        composite_clip.write_videofile(output_path, fps=self.video_clip.fps)

        for frame in range(self.total_frames):
            for speedometer in self.speedometers:
                os.remove(f'{speedometer.label}_{frame}.png')
        if os.path.exists('temp.svg'):
            os.remove('temp.svg')



video = STKVideo('ex_video.mov')
video.load_from_json('example_config.json')
video.process("output_video.mp4")
# slewmeter = Speedometer(0, 100, 'DEG/SEC', 'SLEW RATE', [0, 100, 0, 100, 0, 100, 0, 100, 0, 100, 100])
# slewmeter.set_yellow_zone([60, 80])
# slewmeter.set_red_zone([80, 100])
# video.add_speedometer(slewmeter)
# errormeter = Speedometer(0, 100, 'PX', 'ERROR', [0, 50, 60, 10, 50, 60, 80, 100, 0, 100, 100])
# errormeter.set_yellow_zone([60, 80])
# errormeter.set_red_zone([80, 100])
# video.add_speedometer(errormeter)
# errormeter = Speedometer(0, 100, 'DEG', 'SUN ANGLE', [0, 100, 50, 40, 30, 20, 10, 0, 0, 100, 100])
# errormeter.set_yellow_zone([60, 80])
# errormeter.set_red_zone([80, 100])
# video.add_speedometer(errormeter)
# video.process("output_video.mp4")<|MERGE_RESOLUTION|>--- conflicted
+++ resolved
@@ -4,10 +4,6 @@
 import math
 import os
 from speedometer import Speedometer
-<<<<<<< HEAD
-import cairosvg
-=======
->>>>>>> 3d97c86f
 import json
 
 class STKVideo:
@@ -39,22 +35,16 @@
     def get_speedometer_size(self):
         return self.get_height() * self.spedometer_scale
     
-<<<<<<< HEAD
-    def load_from_json(self, json_path):
-        json.load
-=======
     def load_from_json(self, json_path): 
-        #json.load stores data as a dict
         with open(json_path, "r") as file:
-            data = json.load(file) #does the name of the json data get imported into the function thru the parameter json_path? 
-            print(data)
+            data = json.load(file)
+
         for speedometer in data["speedometers"]:
             meter = Speedometer(speedometer["min_value"], speedometer["max_value"], speedometer["unit_text"], speedometer["label"], speedometer["values"])
             meter.set_yellow_zone(speedometer["yellow_zone"])
             meter.set_red_zone(speedometer["red_zone"]) 
             self.add_speedometer(meter)
             
->>>>>>> 3d97c86f
         '''
         Example JSON:
         {
