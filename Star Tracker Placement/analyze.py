<<<<<<< HEAD
from load_data import process_data
from calculate import get_slew_rates, attitude_knowledge_errors, calculate_angles_to_tracker, check_imaging_pass
=======
import numpy as np
import json
import calculate, load_data
>>>>>>> 3d97c86f

def number_good_passes(file_path, placement):
    """
    Return number of good passes in file.
    """
    data = load_data.process_data(file_path)
    counter = 0
    for imaging_pass in data:
        if calculate.check_imaging_pass(imaging_pass, placement):
            counter += 1
    return counter

def all_imaging_times(file_path, placement):
    """
    Return list of all imaging times in file.
    """
    data = load_data.process_data(file_path)
    times = []
    for imaging_pass in data:
        pass_times = [instance[0] for instance in imaging_pass]
        times.extend(pass_times)
    return times

def slew_rates(file_path, placement):
    """
    Return max slew rate of all imaging passes in file.
    """
    return []

def attitude_knowledge_error(file_path, placement):
    """
    Return max attitude knowledge error of all imaging passes in file.
    """
    return []

def generate_analyzed_imaging_pass(imaging_pass, placement):
    """
    Generate a JSON data file.

    Example JSON:
    {
        "start_date": "",
        "end_date": "",
        "slew_rates": [],
        "attitude_knowledge_error": [],
        "sun_angles": [],
        "earth_angles": [],
        "moon_angles": [],
        "valid": True
    }
    """

<<<<<<< HEAD
    slew_rates = get_slew_rates(imaging_pass)
    angles = calculate_angles_to_tracker(imaging_pass, placement)

    return {
        "start_date": imaging_pass[0][0],
        "end_date": imaging_pass[-1][0],
        "slew_rates": slew_rates,
        "attitude_knowledge_error": attitude_knowledge_errors(slew_rates),
        "sun_angles": [instance[2] for instance in angles],
        "earth_angles": [instance[4] for instance in angles],
        "moon_angles": [instance[3] for instance in angles],
        "valid": check_imaging_pass(imaging_pass, placement)
    }

def generate_analyzed_imaging_passes(stk_path, output_path, placement):
    data = process_data(stk_path)
    output = []
    for imaging_pass in data:
        output.append(generate_analyzed_imaging_pass(imaging_pass, placement))
    
    with open(output_path, 'w') as f:
        f.write(output)

=======
>>>>>>> 3d97c86f
def generate_video_config(imaging_pass_path, output_path):
    """
    Generate a video config file.
    
    """
    with open(imaging_pass_path, "r") as file:
        imaging_pass_data = json.load(file)
    
    data_config = {}

    slew_rates_data = {}
    
    slew_rates_data["min_value"] =  np.min(imaging_pass_data["slew_rates"])
    slew_rates_data["max_value"] =  np.max(imaging_pass_data["slew_rates"])
    slew_rates_data["unit_text"] =  "DEG/SEC"
    slew_rates_data["label"] =  "SLEW RATE"
    slew_rates_data["values"] =  [0, 100, 0, 100, 0, 100, 0, 100, 0, 100, 100]
    slew_rates_data["yellow_zone"] =  [0.4, 0.6]
    if slew_rates_data["max_value"]>0.6:
        slew_rates_data["red_zone"] =  [0.6, slew_rates_data["max_value"]]

    attitude_knowledge_error_data = {}
    
    attitude_knowledge_error_data["min_value"] =  np.min(imaging_pass_data["attitude_knowledge_error"])
    attitude_knowledge_error_data["max_value"] =  np.max(imaging_pass_data["attitude_knowledge_error"])
    attitude_knowledge_error_data["unit_text"] =  "PX"
    attitude_knowledge_error_data["label"] =  "ERROR"
    attitude_knowledge_error_data["values"] =  [0, 50, 60, 10, 50, 60, 80, 100, 0, 100, 100]
    # attitude_knowledge_error_data["yellow_zone"] =  [0.4, 0.6]
    # attitude_knowledge_error_data["red_zone"] =  [0.6, slew_rates_data.max_value]


    sun_angles_data = {}

    sun_angles_data["min_value"] =  np.min(imaging_pass_data["sun_angles"])
    sun_angles_data["max_value"] =  np.max(imaging_pass_data["sun_angles"])
    sun_angles_data["unit_text"] =  "DEGREES"
    sun_angles_data["label"] =  "SUNANGLE"
    sun_angles_data["values"] =  [0, 50, 60, 10, 50, 60, 80, 100, 0, 100, 100]
    sun_angles_data["yellow_zone"] =  [70, 75]
    sun_angles_data["red_zone"] =  [sun_angles_data["min_value"], 65]

    earth_angles_data = {}

    earth_angles_data["min_value"] =  np.min(imaging_pass_data["earth_angles"])
    earth_angles_data["max_value"] =  np.max(imaging_pass_data["earth_angles"])
    earth_angles_data["unit_text"] =  "DEGREES"
    earth_angles_data["label"] =  "EARTHANGLE"
    earth_angles_data["values"] =  [0, 50, 60, 10, 50, 60, 80, 100, 0, 100, 100]
    earth_angles_data["yellow_zone"] =  [70, 75]
    earth_angles_data["red_zone"] =  [earth_angles_data["min_value"], 65]
    
    moon_angles_data = {}

    moon_angles_data["min_value"] =  np.min(imaging_pass_data["moon_angles"])
    moon_angles_data["max_value"] =  np.max(imaging_pass_data["moon_angles"])
    moon_angles_data["unit_text"] =  "DEGREES"
    moon_angles_data["label"] =  "MOONANGLE"
    moon_angles_data["values"] =  [0, 50, 60, 10, 50, 60, 80, 100, 0, 100, 100]
    moon_angles_data["yellow_zone"] =  [70, 75]
    moon_angles_data["red_zone"] =  [moon_angles_data["min_value"], 65]

    data_config["speedometers"] = [slew_rates_data,attitude_knowledge_error_data,sun_angles_data,earth_angles_data,moon_angles_data]

    with open(output_path, "w") as file:
        json.dump(data_config,file)

    pass

generate_video_config("example_imaging_pass.json","data.json")<|MERGE_RESOLUTION|>--- conflicted
+++ resolved
@@ -1,11 +1,8 @@
-<<<<<<< HEAD
 from load_data import process_data
 from calculate import get_slew_rates, attitude_knowledge_errors, calculate_angles_to_tracker, check_imaging_pass
-=======
 import numpy as np
 import json
 import calculate, load_data
->>>>>>> 3d97c86f
 
 def number_good_passes(file_path, placement):
     """
@@ -58,7 +55,6 @@
     }
     """
 
-<<<<<<< HEAD
     slew_rates = get_slew_rates(imaging_pass)
     angles = calculate_angles_to_tracker(imaging_pass, placement)
 
@@ -82,8 +78,6 @@
     with open(output_path, 'w') as f:
         f.write(output)
 
-=======
->>>>>>> 3d97c86f
 def generate_video_config(imaging_pass_path, output_path):
     """
     Generate a video config file.
@@ -149,8 +143,4 @@
     data_config["speedometers"] = [slew_rates_data,attitude_knowledge_error_data,sun_angles_data,earth_angles_data,moon_angles_data]
 
     with open(output_path, "w") as file:
-        json.dump(data_config,file)
-
-    pass
-
-generate_video_config("example_imaging_pass.json","data.json")+        json.dump(data_config,file)